<<<<<<< HEAD
# walle-replica - Eyebrow support
Robot and controller code for a Wall-E replica robot. For more information about the robot, visit https://wired.chillibasket.com/3d-printed-wall-e/
This branch contains the code which supports the two additional eyebrow servo motors, as can be found on the Thingiverse remix of the design: https://www.thingiverse.com/thing:3955562
=======
[![GPLv3 License](https://img.shields.io/badge/License-GPL%20v3-yellow.svg)](https://opensource.org/licenses/)
[![Issues](https://img.shields.io/github/issues-raw/chillibasket/walle-replica.svg?maxAge=25000)](https://github.com/chillibasket/walle-replica/issues)
[![GitHub last commit](https://img.shields.io/github/last-commit/chillibasket/walle-replica.svg?style=flat)](https://github.com/chillibasket/walle-replica/commits/master)

# Wall-E Robot Replica
Robot and controller code for a Wall-E replica robot. For more information about the robot, visit https://wired.chillibasket.com/3d-printed-wall-e/

>>>>>>> 95d4019b
<br />
<br />

## 1. Arduino Code (wall-e)
Main program to control the motors and servos of the robot. Features include:
1. An animation queue, keeping track of the next servo movements the robot needs to perform.
1. A random movement generator, allowing the robot to autonomously move and appear animated.
1. Velocity control of all servo motors, facilitating smooth accelerations and decelerations. 
1. Non-blocking serial parsing, allowing the movements of the robot to be remote controlled.
1. Battery level monitoring using a potential divider circuit.
<br />

## 2. Raspberry Pi Web Server (web_interface)
The web interface is programmed in Python and uses *Flask* to generate a server. The Raspberry Pi is connected via USB to the Arduino micro-controller. The main features are:
1. A JavaScript joystick, with which the movement of the robot can easily be controller.
1. Manual control of all the servo motors.
1. A list of movement animations which can be performed by the robot.
1. A list of sounds which can be played.
1. Settings page, where motor parameters, sound volume, and video options can be modified.
1. Gamepad support; on any modern browsers, you can use a connected Xbox of PlayStation controller to control the robot.
1. A simple login page to prevent everyone from having access to the controls (note: this is not a full access control system, please don't use this web interface on untrusted/public networks)

![](/images/wall-e_webinterface1.jpg)
*Image of the web interface and robot*
<<<<<<< HEAD
=======

>>>>>>> 95d4019b
<br />
<br />


## Setup Instructions

### 1. Arduino

#### [a] Basic Installation
1. Ensure that the wiring of the electronics matches the diagram shown below.
1. Download/clone the folder "wall-e" from the GitHub repository.
1. Open `wall-e.ino` in the Arduino IDE; the files `animations.ino`, `MotorController.hpp` and `Queue.hpp` should automatically open on separate tabs of the IDE as well.
1. Install the `Adafruit_PWMServoDriver.h` library
<<<<<<< HEAD
    1. Go to Sketch -> Include Library -> Manage Libraries...
    1. Search for *Adafruit Servo*.
    1. Install latest version of the library.
=======
	1. Go to Sketch -> Include Library -> Manage Libraries...
	1. Search for *Adafruit Servo*.
	1. Install latest version of the library.
>>>>>>> 95d4019b
1. Connect to the computer to the micro-controller with a USB cable. Ensure that the correct *Board* and *Port* are selected in the *Tools* menu.
1. Upload the sketch to the micro-controller.

![](/images/wall-e_wiring_diagram.jpg)
*Diagram showing the wiring of the robot's electronic components*
<br />

<br />

#### [b] Testing the Main Program
1. Once the sketch has been uploaded to the Arduino, power on the 12V battery while the micro-controller is still connected to the computer.
1. Open the *Serial Monitor* (button in top-right of Arduino IDE). Set the baud rate to 115200.
1. To control the movement of the robot, send the characters 'w', 'a', 's' or 'd' to move forward, left, back or right respectively. Send 'q' to stop all movement.
1. To move the head, send the characters 'j', 'l', 'i' or 'k' to tilt the head left or right and the eyes upwards or downwards. At this stage, the servos may try to move further than they should and may look uncoordinated. This will be solved by performing the servo motor calibration steps below.

<br />

#### [c] Servo Motor Calibration
1. Download/clone the folder "wall-e_calibration" from the GitHub repository
1. Open `wall-e_calibration.ino` in the Arduino IDE.
1. Upload the sketch to the micro-controller, and open the serial monitor and set the baud rate to 115200.
1. The sketch is used to calibrate the maximum and minimum PWM pulse lengths required to move each servo motor across its desired range of motion. The standard LOW and HIGH positions of each of the servos can be seen on diagrams [on my website](https://wired.chillibasket.com/3d-printed-wall-e/). 
1. When starting the sketch and opening the serial monitor, the a message should appear after 2-3 seconds, saying that it is ready to calibrate the LOW position of the first servo motor (the head rotation).
1. Send the character 'a' and 'd' to move the motor backwards and forwards by -10 and +10. For finer control, use the characters 'z' and 'c' to move the motor by -1 and +1. 
1. Once the motor is position in the correct position, send the character 'n' to proceed to the calibration step. It will move on to the HIGH position of the same servo, after which the process will repeat for each of the 9 servos in the robot.
1. When all joints are calibrated, the sketch will output an array containing the calibration values to the serial monitor.
<<<<<<< HEAD
1. Copy the array, and paste it into lines 108 to 116 of the program *wall-e.ino*. The array should look similar to this:
```cpp
int preset[][2] =  {{398, 112},  // head rotation
                    {565, 188},  // neck top
                    {470, 100},  // neck bottom
                    {475, 230},  // eye right
                    {270, 440},  // eye left
                    {350, 185},  // arm left
                    {188, 360},  // arm right
                    {350, 185},  // eyebrow left
                    {185, 350}}; // eyebrow right
```

#### Battery Level Detection
=======
1. Copy the array, and paste it into [lines 144](https://github.com/chillibasket/walle-replica/blob/master/wall-e/wall-e.ino#L144) to 150 of the program *wall-e.ino*. The array should look similar to this:
    ```cpp
    int preset[][2] =  {{410,120},  // head rotation
                        {532,178},  // neck top
                        {120,310},  // neck bottom
                        {465,271},  // eye right
                        {278,479},  // eye left
                        {340,135},  // arm left
                        {150,360}}; // arm right
    ```

<br />

#### [d] Battery Level Detection (Optional)
>>>>>>> 95d4019b
When using batteries to power the robot, it is important to keep track of how much power is left. Some batteries may break if they are over-discharged, and the SD card of the Raspberry Pi may become corrupted if not enough power is delivered.
1. To use the battery level detection feature on the Arduino, connect the following resistors and wiring as shown in the image below. The resistors (potential divider) reduce the 12V voltage down to a value below 5V, which is safe for the Arduino to measure using its analogue pins. The recommended resistor values are `R1 = 100kΩ` and `R2 = 47kΩ`.
1. Uncomment [line 54](https://github.com/chillibasket/walle-replica/blob/master/wall-e/wall-e.ino#L54) `#define BAT_L` in the main Arduino sketch *wall-e.ino*.
1. If you are using different resistor values, change the value of the potential divider gain factor on line 54 of the sketch, according to the formula: `POT_DIV = R2 / (R1 + R2)`. 
1. The program should now automatically check the battery level every 10 seconds, and this level will be shown on the Raspberry Pi web-interface in the "Status" section.

![](/images/battery_level_circuit.jpg)
<br />
*Diagram showing the wiring of the battery level detection circuit*
<<<<<<< HEAD
<br />
<br />
=======

<br />

#### [e] oLed Display (Optional) (Contributed by: [hpkevertje](https://github.com/hpkevertje))
It is possible to integrate a small oLED display which will show the battery level of the robot on the front battery indicator panel. This feature requires the battery level detection circuit in the previous section to be enabled, and the screen will update every time the battery level is calculated. This function uses the u8g2 display library in page mode; on the Arduino UNO you may get a warning that the memory usage is high, but this warning can be ignored. 
1. To use the oLed display feature on the Arduino, connect an i2c oLed display on the i2c bus on the servo motor module (see diagram).
1. Install the U8g2 library in the Arduino library manager:
    1. Go to Sketch -> Include Library -> Manage Libraries...
    1. Search for *U8gt*. The library publisher is "oliver".
    1. Install latest version of the library.
1. Uncomment [line 74](https://github.com/chillibasket/walle-replica/blob/master/wall-e/wall-e.ino#L74) `#define OLED` in the main Arduino sketch *wall-e.ino*.
1. If you are using a different display that is supported by the library, you can change the constructor on [line 78](https://github.com/chillibasket/walle-replica/blob/master/wall-e/wall-e.ino#L78) as documented on the [library reference page](https://github.com/olikraus/u8g2/wiki/u8g2setupcpp#constructor-reference). The default is for an SH1106_128X64_NONAME display.

![](/images/oLed_circuit.jpg)
<br />
*Diagram showing the wiring of the oLed display*

<br />

#### [f] Adding your own Servo Animations (Optional)
My code comes with two animations which replicate scenes from the movie; the eye movement Wall-E does when booting-up, and a sequence of motions as Wall-E inquisitively looks around. From version 2.7 of the code, I've now made it easier to add your own servo motor animations so that you can make your Wall-E do other movements...
1. Open up the file `animations.ino`, which is located in the same folder as the main Arduino sketch. 
1. Each animation command consists of the positions you want each of the servo motors to move to, and the amount of time the animation should wait until moving on to the next instruction.
1. You can add a new animation by inserting an extra `case` section into the switch statement. You should slot your extra code into the space above the `default` section. For example:
    ```cpp
    case 3:
            // --- Title of your new motion sequence ---
            //          time,head,necT,necB,eyeR,eyeL,armL,armR
            queue.push({  12,  48,  40,   0,  35,  45,  60,  59});
            queue.push({1500,  48,  40,  20, 100,   0,  80,  80});
            // Add as many additional movements here as you need to complete the animation
            // queue.push({time, head rotation, neck top, neck bottom, eye right, eye left, arm left, arm right})
            break;
    ```
1. The time needs to be a number in milliseconds (for example, 3.5 seconds = 3500)
1. The servo motor position commands need to be an integer number between 0 to 100, where `0 = LOW` and `100 = HIGH` servo position as calibrated in the `wall-e_calibration.ino` sketch.
1. If you want to disable a motor for a specific move, you can use -1. 
>>>>>>> 95d4019b

<br />
<br />


### 2. Raspberry Pi Web Server

#### [a] Basic Installation
1. Setup the Raspberry Pi to run the latest version of Raspberry Pi OS (Raspbian) - Full. The setup instructions can be found on the [Raspberry Pi website](https://www.raspberrypi.org/documentation/installation/installing-images/).
1. Open the command line terminal on the Raspberry Pi.
1. Ensure that the package list has been updated (this may take some time): `sudo apt update`
1. Install *Flask* - this is a Python framework used to create web servers:
    1. Ensure that pip is installed: `sudo apt install python3-pip`
    1. Install Flask and its dependencies: `sudo pip3 install flask`
1. (Optional) The *Full* version of Raspbian includes these packages by default, but if you are using a different OS (for example the *Lite* version), you will need to run these commands:
    ```shell
    sudo apt install git libsdl1.2 libsdl-mixer1.2
    sudo pip3 install pygame pyserial
    ```
1. Clone repository into the home directory of the Raspberry Pi:
    ```shell
    cd ~
    git clone https://github.com/chillibasket/walle-replica.git
    ```
1. Set the web server password:
    1. Open *app.py*: `nano ~/walle-replica/web_interface/app.py` 
    1. On line [26](https://github.com/chillibasket/walle-replica/blob/master/web_interface/app.py#L26) of *app.py* where is says `put_password_here`, insert the password you want to use for the web interface.
1. (Optional) Change the default audio directory and location of the script used to start/stop the video stream.
    1. If you followed the steps above exactly, there is no need to do this. However, if you want to move the web-interface files to a different directory on the Raspberry Pi, you will need to change the location where the program will look for the audio files.
    1. On line [29](https://github.com/chillibasket/walle-replica/blob/master/web_interface/app.py#L29) of *app.py*, type the directory where the audio files are located. Ensure that the directory location ends with a forward slash: `/`.
    1. On line [28](https://github.com/chillibasket/walle-replica/blob/master/web_interface/app.py#L28) of *app.py*, the location of the script used to start and stop the video camera stream can be modified.
1. Connect to the Arduino/micro-controller:
    1. Plug the Arduino/micro-controller into the USB port of the Raspberry Pi.
    1. If you would like the serial port used by the Arduino to be selected by default in the web-interface, you can set a preferred serial port device in the code. Go to line [27](https://github.com/chillibasket/walle-replica/blob/master/web_interface/app.py#L26) of *app.py* and replace the text "ARDUINO" with the name of your device. The name must match the one which appears in the drop-down menu in the "Settings" tab of the web-interface.
    1. To make the interface automatically connect to the Arduino when it starts up, you can change line [31](https://github.com/chillibasket/walle-replica/blob/master/web_interface/app.py#L31) to `autoStartArduino = True`
    1. Press `CTRL + O` to save and `CTRL + X` to exit the nano editor.

<br />

#### [b] Using the Web Server
1. To determine the current IP address of the Raspberry Pi on your network, type the command: `hostname -I`
1. To start the server: `python3 ~/walle-replica/web_interface/app.py`
1. To access the web interface, open a browser on any computer/device on the same network and type in the IP address of the Raspberry Pi, follow by `:5000`. For example `192.168.1.10:5000`
1. To stop the server press: `CTRL + C`
1. To start controlling the robot, you first need to start serial communication with the Arduino. To do this, go to the `Settings` tab of the web-interface, select the correct serial port from the drop-down list and press on the `Reconnect` button.

<br />

#### [c] Adding a Camera Stream (Optional)
1. If you are using the Official Raspberry Pi camera, you will first need to enable the camera in `sudo raspi-config`. In the config screen which appears, navigate to “Interface Options” > “Camera” > “Enable”.
1. Install *mjpg-streamer* - this is used to stream the video to the webserver. The steps below are based on the instructions [described here](https://github.com/cncjs/cncjs/wiki/Setup-Guide:-Raspberry-Pi-%7C-MJPEG-Streamer-Install-&-Setup-&-FFMpeg-Recording) for the CNC JS project. To install the required libraries, run all of the following commands:
    ```bash
    # Update & Install Tools
    sudo apt-get update -y
    sudo apt-get upgrade -y
    sudo apt-get install build-essential git imagemagick libv4l-dev libjpeg-dev cmake -y

    # Clone Repo in /tmp
    cd /tmp
    git clone https://github.com/jacksonliam/mjpg-streamer.git
    cd mjpg-streamer/mjpg-streamer-experimental

    # Make
    make
    sudo make install
    
    ```
1. Create a new script which will be used to start and stop the camera stream: `nano ~/mjpg-streamer.sh`
1. Paste the following code into the script file; you can modify the settings frame rate, quality and resolution to suit the camera you are using:
    ```bash
    #!/bin/bash
    # chmod +x mjpg-streamer.sh
    # Crontab: @reboot /home/pi/mjpg-streamer/mjpg-streamer.sh start
    # Crontab: @reboot /home/pi/mjpg-streamer/mjpg-streamer-experimental/mjpg-streamer.sh start

    MJPG_STREAMER_BIN="/usr/local/bin/mjpg_streamer"  # "$(dirname $0)/mjpg_streamer"
    MJPG_STREAMER_WWW="/usr/local/share/mjpg-streamer/www"
    MJPG_STREAMER_LOG_FILE="${0%.*}.log"  # "$(dirname $0)/mjpg-streamer.log"
    RUNNING_CHECK_INTERVAL="2" # how often to check to make sure the server is running (in seconds)
    HANGING_CHECK_INTERVAL="3" # how often to check to make sure the server is not hanging (in seconds)

    VIDEO_DEV="/dev/video0"
    FRAME_RATE="5"
    QUALITY="80"
    RESOLUTION="1280x720"  # 160x120 176x144 320x240 352x288 424x240 432x240 640x360 640x480 800x448 800x600 960x544 1280x720 1920x1080 (QVGA, VGA, SVGA, WXGA)   #  lsusb -s 001:006 -v | egrep "Width|Height" # https://www.textfixer.com/tools/alphabetical-order.php  # v4l2-ctl --list-formats-ext  # Show Supported Video Formates
    PORT="8080"
    YUV="true"

    ################INPUT_OPTIONS="-r ${RESOLUTION} -d ${VIDEO_DEV} -f ${FRAME_RATE} -q ${QUALITY} -pl 60hz"
    INPUT_OPTIONS="-r ${RESOLUTION} -d ${VIDEO_DEV} -q ${QUALITY} -pl 60hz --every_frame 2"  # Limit Framerate with  "--every_frame ", ( mjpg_streamer --input "input_uvc.so --help" )


    if [ "${YUV}" == "true" ]; then
        INPUT_OPTIONS+=" -y"
    fi

    OUTPUT_OPTIONS="-p ${PORT} -w ${MJPG_STREAMER_WWW}"

    # ==========================================================
    function running() {
        if ps aux | grep ${MJPG_STREAMER_BIN} | grep ${VIDEO_DEV} >/dev/null 2>&1; then
            return 0

        else
            return 1

        fi
    }

    function start() {
        if running; then
            echo "[$VIDEO_DEV] already started"
            return 1
        fi

        export LD_LIBRARY_PATH="$(dirname $MJPG_STREAMER_BIN):."

        echo "Starting: [$VIDEO_DEV] ${MJPG_STREAMER_BIN} -i \"input_uvc.so ${INPUT_OPTIONS}\" -o \"output_http.so ${OUTPUT_OPTIONS}\""
        ${MJPG_STREAMER_BIN} -i "input_uvc.so ${INPUT_OPTIONS}" -o "output_http.so ${OUTPUT_OPTIONS}" >> ${MJPG_STREAMER_LOG_FILE} 2>&1 &

        sleep 1

        if running; then
            if [ "$1" != "nocheck" ]; then
                check_running & > /dev/null 2>&1 # start the running checking task
                check_hanging & > /dev/null 2>&1 # start the hanging checking task
            fi

            echo "[$VIDEO_DEV] started"
            return 0

        else
            echo "[$VIDEO_DEV] failed to start"
            return 1

        fi
    }

    function stop() {
        if ! running; then
            echo "[$VIDEO_DEV] not running"
            return 1
        fi

        own_pid=$$

        if [ "$1" != "nocheck" ]; then
            # stop the script running check task
            ps aux | grep $0 | grep start | tr -s ' ' | cut -d ' ' -f 2 | grep -v ${own_pid} | xargs -r kill
            sleep 0.5
        fi

        # stop the server
        ps aux | grep ${MJPG_STREAMER_BIN} | grep ${VIDEO_DEV} | tr -s ' ' | cut -d ' ' -f 2 | grep -v ${own_pid} | xargs -r kill

        echo "[$VIDEO_DEV] stopped"
        return 0
    }

    function check_running() {
        echo "[$VIDEO_DEV] starting running check task" >> ${MJPG_STREAMER_LOG_FILE}

        while true; do
            sleep ${RUNNING_CHECK_INTERVAL}

            if ! running; then
                echo "[$VIDEO_DEV] server stopped, starting" >> ${MJPG_STREAMER_LOG_FILE}
                start nocheck
            fi
        done
    }

    function check_hanging() {
        echo "[$VIDEO_DEV] starting hanging check task" >> ${MJPG_STREAMER_LOG_FILE}

        while true; do
            sleep ${HANGING_CHECK_INTERVAL}

            # treat the "error grabbing frames" case
            if tail -n2 ${MJPG_STREAMER_LOG_FILE} | grep -i "error grabbing frames" > /dev/null; then
                echo "[$VIDEO_DEV] server is hanging, killing" >> ${MJPG_STREAMER_LOG_FILE}
                stop nocheck
            fi
        done
    }

    function help() {
        echo "Usage: $0 [start|stop|restart|status]"
        return 0
    }

    if [ "$1" == "start" ]; then
        start && exit 0 || exit -1

    elif [ "$1" == "stop" ]; then
        stop && exit 0 || exit -1

    elif [ "$1" == "restart" ]; then
        stop && sleep 1
        start && exit 0 || exit -1

    elif [ "$1" == "status" ]; then
        if running; then
            echo "[$VIDEO_DEV] running"
            exit 0

        else
            echo "[$VIDEO_DEV] stopped"
            exit 1

        fi

    else
        help

    fi

    ```
1. Press `CTRL + O` to save and `CTRL + X` to exit the nano editor.
1. Make sure that the manager script you created has the correct name and is in the correct directory: `/home/pi/mjpg-streamer.sh`. If you want the save the script in a different location, you need to update line 22 of *app.py*.
1. To make the script executable by the web-server, run this command in the terminal: `chmod +x /home/pi/mjpg-streamer.sh`
<<<<<<< HEAD
=======
1. If you want the camera to automatically startup when you open the web-interface you can change line [32](https://github.com/chillibasket/walle-replica/blob/master/web_interface/app.py#L32) of *app.py* to `autoStartCamera = True`

<br />
>>>>>>> 95d4019b

#### [d] Automatically start Server on Boot *(Optional, but recommended)*
1. Create a `.service` file which is used to start the web interface: `nano ~/walle.service`
1. Paste the following text into the file:
    ```text
    [Unit]
    Description=Start Wall-E Web Interface
    After=network.target

    [Service]
    WorkingDirectory=/home/pi/walle-replica/web_interface
    ExecStart=/usr/bin/python3 app.py
    Restart=always
    StandardOutput=syslog
    StandardError=syslog
    SyslogIdentifier=walle
    User=pi

    [Install]
    WantedBy=multi-user.target
    ```
1. Press `CTRL + O` to save and `CTRL + X` to exit the nano editor.
1. Copy this file into the startup directory using the command: `sudo cp ~/walle.service /etc/systemd/system/walle.service`
1. To enable auto-start, use the following command: `sudo systemctl enable walle.service`
1. The web interface should now automatically start when the Raspberry Pi is turned on. You can also manually start and stop the service using the commands: `sudo systemctl start walle.service` and `sudo systemctl stop walle.service` 

<br />

#### [e] Adding new Sounds (Optional)
1. By default the Raspberry should automatically select whether to output audio to the HDMI port or the headphone jack. However, you can ensure that it always uses the headphone jack with the following command: `amixer cset numid=3 1`
1. Make sure that all the sound files you want to use are of type `*.ogg`. Most music/sound editors should be able to convert the sound file to this format.
1. Change the file name so that it has the following format: `[group name]_[file name]_[length in milliseconds].ogg`. For example: `voice_eva_1200.ogg`. In the web-interface, the audio files will be grouped using the "group name" and sorted alphabetically.
1. Upload the sound file to Raspberry Pi in the following folder: `~/walle-replica/web_interface/static/sounds/`
1. All the files should appear in the web interface when you reload the page. If the files do not appear, you may need to change the privileges required to access the folder: `sudo chmod -R 755 ~/walle-replica/web_interface/static/sounds`

<<<<<<< HEAD
#### Set up the Raspberry Pi as a WiFi hotspot
If you would like to control the robot outdoors or at conventions, there may not be any safe WiFi networks you can connect to. To overcome this issue and eliminate the need for any external networking equipment, the Raspberry Pi can broadcast its own WiFi network. You can then connect the computer/phone/tablet you are using to control the robot directly to this network.
=======
<br />

#### [f] Set up the Raspberry Pi as a WiFi hotspot *(Optional)*
If you would like to control the robot outdoors or at conventions, there may not be any safe WiFi networks you can connect to. To overcome this issue and eliminate the need for any external networking equipment, the Raspberry Pi can broadcast its own WiFi network. You can then connect the computer/phone/tablet you are using to control the robot directly to this network.

To set up the WiFi hotspot, we will use the [RaspAP project](https://raspap.com/) which takes care of all the configuration and tools to get the system working. The following instructions are based on their quick installation guide:

1. Update Raspian, the kernel and firmware (and then reboot):
    ```
    sudo apt-get update
    sudo apt-get dist-upgrade
    sudo reboot
    ```
1. Ensure that you have set the correct WiFi country in raspi-config’s Localisation Options: `sudo raspi-config`
1. Run the quick installer: `curl -sL https://install.raspap.com | bash`
    1. For the first few yes/no prompts which will appear during the install, type “y” (yes) to accept all of the recommended settings. The final two prompts (Ad Blocking and the next one) are not required so you can type “n” (no) for those.
1. Reboot the Raspberry Pi again to implement the changes: `sudo reboot`
1. Now the Raspberry Pi should be broadcasting a WiFi network with the following details:
    1. SSID (wifi name): `raspi-webgui`
    1. Password: `ChangeMe`
1. After connecting to the WiFi network from a your computer, phone or tablet, the Wall-E web-interface can be opened by typing this address into your browser: `http://10.3.141.1:5000`
1. (Recommended) To change the WiFi name and password, go to the WiFi configuration webpage at: `http://10.3.141.1`. The default username is `admin` and password is `secret`.
    1. Click on “Hotspot” in the left sidebar. In the “Basic” tab you can change the WiFi network name, while the WiFi password can be changed in the “Security” tab.
    1. To change the admin password for the interface used to manage the WiFi settings, click on the “Admin” icon in the top-right of the interface.

<br />
<br />
>>>>>>> 95d4019b

The instructions for setting up such a WiFi hotspot can be found on [this website](https://thepi.io/how-to-use-your-raspberry-pi-as-a-wireless-access-point/). You only have to complete steps 1 to 5 for this project.
<br />
<br />

## Changelog

<<<<<<< HEAD
=======
#### 31st October 2021 (Version 2.92)
1. Added options in *app.py* to automatically connect to the Arduino and to start the camera stream when the web-interface is opened for the first time.

#### 30th October 2021 (Version 2.91)
1. Changed camera stream port from 8081 to 8080 inline with changes made to the start/stop script.
1. Improved the camera setup instructions, listing all steps explicitly rather than linking to an external repository.

#### 29th May 2021 (Version 2.9)
1. Improved code commenting and variable/parameter naming to make it easier to understand.
1. Fixed bugs related to motor deadzone and trim parameters.

#### 21st March 2021 (Version 2.8)
1. Updated instructions of how to use an oLed display. 

#### 19th December 2020
1. Updated instructions of how to set up a WiFi hotspot on the Raspberry Pi. 
1. Added offline Lato font files to prevent errors when running the web-interface while disconnected from the internet.

#### 7th August 2020 (Version 2.7)
1. Added a soft servo start function to the main Wall-E sketch and the servo calibration sketch. This prevents the servos from jumping as violently on startup.
1. Changed the data-type of the animation queue to reduce the amount of dynamic memory required. Also updated the Queue class so that the buffer memory can be declared globally; this means the compiler can keep track of how much memory the queue actually uses.
1. Moved the preset servo animations into a separate file, to make it easier to add your own animations. 

>>>>>>> 95d4019b
#### 20th June 2020
1. Minor bug fixes of the `Queue.hpp` and `MotoController.hpp` classes.
1. Updated commenting of code to make it more consistent.

#### 16th February 2020
1. Added gamepad support; any controller can now be used (such as the Xbox or PlayStation controllers) to puppet the robot.
1. Improved serial port handling; in the settings tab, all of the available serial ports are listed in a drop-down menu. 
1. New status indicators are now shown below the video stream. They visualise whether the Arduino and/or gamepad are connected.
1. Added support for battery level detection in both the Arduino code and the Raspberry Pi web interface.
1. Fixed the bug where the virtual joystick no longer worked properly when the window was resized.
1. Plus many other bug fixes!

#### 25th January 2020
1. Restructured the web-interface to make it display more nicely on mobile devices; fancy icons are now used!
1. Added manual servo control - this allows individual servos to be controlled directly from the web-interface.
1. Improved error handling - error messages are now consistently displayed in a pop-up at the bottom of the page.
1. Added instructions about how to automatically start server on boot to the Readme.

#### 31st October 2019
1. Fixed some bugs related to sound playback.
1. Added 2 sample sound files, which ensures that the sound directory is included in the git files.

#### 30th October 2019 
1. Added *wall-e_calibration.ino*, with which the maximum and minimum pulse widths of the servo motors can be calibrated.
1. Updated *wall-e.ino* to use relative coordinates rather than absolute servo pulse widths for the animation presets. This allows the servo calibration data to be used to ensure the movements are the same on all variants of the robot.<|MERGE_RESOLUTION|>--- conflicted
+++ resolved
@@ -1,16 +1,11 @@
-<<<<<<< HEAD
-# walle-replica - Eyebrow support
-Robot and controller code for a Wall-E replica robot. For more information about the robot, visit https://wired.chillibasket.com/3d-printed-wall-e/
-This branch contains the code which supports the two additional eyebrow servo motors, as can be found on the Thingiverse remix of the design: https://www.thingiverse.com/thing:3955562
-=======
 [![GPLv3 License](https://img.shields.io/badge/License-GPL%20v3-yellow.svg)](https://opensource.org/licenses/)
 [![Issues](https://img.shields.io/github/issues-raw/chillibasket/walle-replica.svg?maxAge=25000)](https://github.com/chillibasket/walle-replica/issues)
 [![GitHub last commit](https://img.shields.io/github/last-commit/chillibasket/walle-replica.svg?style=flat)](https://github.com/chillibasket/walle-replica/commits/master)
 
-# Wall-E Robot Replica
+# Wall-E Robot Replica - Eyebrow Support
 Robot and controller code for a Wall-E replica robot. For more information about the robot, visit https://wired.chillibasket.com/3d-printed-wall-e/
 
->>>>>>> 95d4019b
+This branch contains the code which supports the two additional eyebrow servo motors, as can be found on the Thingiverse remix of the design: https://www.thingiverse.com/thing:3955562
 <br />
 <br />
 
@@ -35,10 +30,7 @@
 
 ![](/images/wall-e_webinterface1.jpg)
 *Image of the web interface and robot*
-<<<<<<< HEAD
-=======
-
->>>>>>> 95d4019b
+
 <br />
 <br />
 
@@ -52,15 +44,9 @@
 1. Download/clone the folder "wall-e" from the GitHub repository.
 1. Open `wall-e.ino` in the Arduino IDE; the files `animations.ino`, `MotorController.hpp` and `Queue.hpp` should automatically open on separate tabs of the IDE as well.
 1. Install the `Adafruit_PWMServoDriver.h` library
-<<<<<<< HEAD
-    1. Go to Sketch -> Include Library -> Manage Libraries...
-    1. Search for *Adafruit Servo*.
-    1. Install latest version of the library.
-=======
 	1. Go to Sketch -> Include Library -> Manage Libraries...
 	1. Search for *Adafruit Servo*.
 	1. Install latest version of the library.
->>>>>>> 95d4019b
 1. Connect to the computer to the micro-controller with a USB cable. Ensure that the correct *Board* and *Port* are selected in the *Tools* menu.
 1. Upload the sketch to the micro-controller.
 
@@ -87,22 +73,6 @@
 1. Send the character 'a' and 'd' to move the motor backwards and forwards by -10 and +10. For finer control, use the characters 'z' and 'c' to move the motor by -1 and +1. 
 1. Once the motor is position in the correct position, send the character 'n' to proceed to the calibration step. It will move on to the HIGH position of the same servo, after which the process will repeat for each of the 9 servos in the robot.
 1. When all joints are calibrated, the sketch will output an array containing the calibration values to the serial monitor.
-<<<<<<< HEAD
-1. Copy the array, and paste it into lines 108 to 116 of the program *wall-e.ino*. The array should look similar to this:
-```cpp
-int preset[][2] =  {{398, 112},  // head rotation
-                    {565, 188},  // neck top
-                    {470, 100},  // neck bottom
-                    {475, 230},  // eye right
-                    {270, 440},  // eye left
-                    {350, 185},  // arm left
-                    {188, 360},  // arm right
-                    {350, 185},  // eyebrow left
-                    {185, 350}}; // eyebrow right
-```
-
-#### Battery Level Detection
-=======
 1. Copy the array, and paste it into [lines 144](https://github.com/chillibasket/walle-replica/blob/master/wall-e/wall-e.ino#L144) to 150 of the program *wall-e.ino*. The array should look similar to this:
     ```cpp
     int preset[][2] =  {{410,120},  // head rotation
@@ -111,13 +81,14 @@
                         {465,271},  // eye right
                         {278,479},  // eye left
                         {340,135},  // arm left
-                        {150,360}}; // arm right
+                        {150,360},  // arm right
+                        {350,185},  // eyebrow left
+                        {185,350}}; // eyebrow right
     ```
 
 <br />
 
 #### [d] Battery Level Detection (Optional)
->>>>>>> 95d4019b
 When using batteries to power the robot, it is important to keep track of how much power is left. Some batteries may break if they are over-discharged, and the SD card of the Raspberry Pi may become corrupted if not enough power is delivered.
 1. To use the battery level detection feature on the Arduino, connect the following resistors and wiring as shown in the image below. The resistors (potential divider) reduce the 12V voltage down to a value below 5V, which is safe for the Arduino to measure using its analogue pins. The recommended resistor values are `R1 = 100kΩ` and `R2 = 47kΩ`.
 1. Uncomment [line 54](https://github.com/chillibasket/walle-replica/blob/master/wall-e/wall-e.ino#L54) `#define BAT_L` in the main Arduino sketch *wall-e.ino*.
@@ -127,10 +98,6 @@
 ![](/images/battery_level_circuit.jpg)
 <br />
 *Diagram showing the wiring of the battery level detection circuit*
-<<<<<<< HEAD
-<br />
-<br />
-=======
 
 <br />
 
@@ -168,7 +135,6 @@
 1. The time needs to be a number in milliseconds (for example, 3.5 seconds = 3500)
 1. The servo motor position commands need to be an integer number between 0 to 100, where `0 = LOW` and `100 = HIGH` servo position as calibrated in the `wall-e_calibration.ino` sketch.
 1. If you want to disable a motor for a specific move, you can use -1. 
->>>>>>> 95d4019b
 
 <br />
 <br />
@@ -390,12 +356,9 @@
 1. Press `CTRL + O` to save and `CTRL + X` to exit the nano editor.
 1. Make sure that the manager script you created has the correct name and is in the correct directory: `/home/pi/mjpg-streamer.sh`. If you want the save the script in a different location, you need to update line 22 of *app.py*.
 1. To make the script executable by the web-server, run this command in the terminal: `chmod +x /home/pi/mjpg-streamer.sh`
-<<<<<<< HEAD
-=======
 1. If you want the camera to automatically startup when you open the web-interface you can change line [32](https://github.com/chillibasket/walle-replica/blob/master/web_interface/app.py#L32) of *app.py* to `autoStartCamera = True`
 
 <br />
->>>>>>> 95d4019b
 
 #### [d] Automatically start Server on Boot *(Optional, but recommended)*
 1. Create a `.service` file which is used to start the web interface: `nano ~/walle.service`
@@ -431,10 +394,6 @@
 1. Upload the sound file to Raspberry Pi in the following folder: `~/walle-replica/web_interface/static/sounds/`
 1. All the files should appear in the web interface when you reload the page. If the files do not appear, you may need to change the privileges required to access the folder: `sudo chmod -R 755 ~/walle-replica/web_interface/static/sounds`
 
-<<<<<<< HEAD
-#### Set up the Raspberry Pi as a WiFi hotspot
-If you would like to control the robot outdoors or at conventions, there may not be any safe WiFi networks you can connect to. To overcome this issue and eliminate the need for any external networking equipment, the Raspberry Pi can broadcast its own WiFi network. You can then connect the computer/phone/tablet you are using to control the robot directly to this network.
-=======
 <br />
 
 #### [f] Set up the Raspberry Pi as a WiFi hotspot *(Optional)*
@@ -462,16 +421,10 @@
 
 <br />
 <br />
->>>>>>> 95d4019b
-
-The instructions for setting up such a WiFi hotspot can be found on [this website](https://thepi.io/how-to-use-your-raspberry-pi-as-a-wireless-access-point/). You only have to complete steps 1 to 5 for this project.
-<br />
-<br />
+
 
 ## Changelog
 
-<<<<<<< HEAD
-=======
 #### 31st October 2021 (Version 2.92)
 1. Added options in *app.py* to automatically connect to the Arduino and to start the camera stream when the web-interface is opened for the first time.
 
@@ -495,7 +448,6 @@
 1. Changed the data-type of the animation queue to reduce the amount of dynamic memory required. Also updated the Queue class so that the buffer memory can be declared globally; this means the compiler can keep track of how much memory the queue actually uses.
 1. Moved the preset servo animations into a separate file, to make it easier to add your own animations. 
 
->>>>>>> 95d4019b
 #### 20th June 2020
 1. Minor bug fixes of the `Queue.hpp` and `MotoController.hpp` classes.
 1. Updated commenting of code to make it more consistent.
