--- conflicted
+++ resolved
@@ -4,13 +4,8 @@
  *
  * Code by:  Simon Bluett
  * Email:    hello@chillibasket.com
-<<<<<<< HEAD
- * Version:  1.1
- * Date:     20th June 2020
-=======
  * Version:  1.2
  * Date:     7th August 2020
->>>>>>> 95d4019b
  * Copyright (C) 2020, MIT License
  * * * * * * * * * * * * * * * * * * * * * * */
 
@@ -28,23 +23,15 @@
 
 public:
 	// Default Constructor
-<<<<<<< HEAD
-	Queue(int max = 50) {
-=======
 	Queue(int max = 50, T *buffer = NULL) {
->>>>>>> 95d4019b
 		qFront = 0;
 		qBack = 0;
 		qSize = 0;
 		maxSize = max;
 
 		// Allocate data for the queue
-<<<<<<< HEAD
-		qData = new T[max];
-=======
 		if (buffer == NULL) qData = new T[max];
 		else qData = buffer;
->>>>>>> 95d4019b
 
 		// If allocation has failed, set a warning flag
 		if (qData == nullptr) warning = true;
